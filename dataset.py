import datasets
<<<<<<< HEAD
from datasets import Dataset, Audio, Value, Features
import itertools
import text_preprocessing
import functools
=======
import itertools
>>>>>>> 810ed5ac

def _ensure_list(x):
    return x if isinstance(x, list) else [x]

def _load_single_huggingface_dataset(load_dataset_params):
    # TODO: If single audio file, reformat to match joined audio+translate.
    ds = datasets.load_dataset(**load_dataset_params)
    if 'train' in ds or 'test' in ds:
        raise ValueError(
            "The dataset split should be specified in config, e.g. "
            "'split: train' or 'split: train+test'. Config provided: "
            f"{load_dataset_params}. Splits found: {list(ds.keys())}."
        )
    return ds

def _combine_datasets_generator(left, right):
    """
    A generator that yields combined text and audio data from two sorted
    datasets based on unique IDs. It expects 'left' and 'right' to be sorted
    by 'id'.
    """
    def update_combined_entry(combined_entry, entry):
        for key, value in entry.items():
            if key == 'id':
                continue
            elif key.startswith('text_'):
                combined_entry[key] = value
            elif key == 'audio':
                language_key = 'audio_' + entry['audio_language']
                combined_entry.setdefault(language_key, []).append(value)
                speaker_id_key = f'audio_{entry["audio_language"]}_speaker_id'
                combined_entry.setdefault(
                    speaker_id_key, []).append(entry['speaker_id'])
        return combined_entry

    # TODO: Work around the sorted() call, which requires everything in memory.
    merged_datasets = sorted(
        itertools.chain(left, right), key=lambda x: x['id'])

    current_id = None
    combined_entry = {}
    for entry in merged_datasets:
        entry_id = entry['id']
        if entry_id != current_id and current_id is not None:
            yield combined_entry
            combined_entry = {}
        current_id = entry_id
        combined_entry['id'] = entry_id
        combined_entry = update_combined_entry(combined_entry, entry)

    if combined_entry:
        yield combined_entry

def _load_huggingface_datasets(config):
    """Retrieve all specified HuggingFace datasets and return as a list."""
    loaded_datasets = []
    if 'huggingface_load' not in config:
        raise ValueError(
            'There should be a `huggingface_load` entry in the dataset config, '
            f'specifying which datasets to download. Got: {config}.'
        )

    load_list = config['huggingface_load']
    for l in _ensure_list(load_list):
        if 'join' in l:
            if not isinstance(l['join'], list) or len(l['join']) != 2:
                raise ValueError(
                    'If a dataset join is specified, then there should be a '
                    f'list of exactly two datasets to be joined. Got: {l}.'
                )
            left = _load_single_huggingface_dataset(l['join'][0])
            right = _load_single_huggingface_dataset(l['join'][1])
            ds = _combine_datasets_generator(left, right)
        else:
            ds = _load_single_huggingface_dataset(l)
        loaded_datasets.append(ds)
    return loaded_datasets

def _matching_items(row, source_target_config):
    """Find which items in a row match the config."""
    matches = []
    speaker_id_filter = source_target_config.get('speaker_id')
    for language in _ensure_list(source_target_config['language']):
        if source_target_config['type'] == 'text':
            if row.get(f'text_{language}'):
                matches.append(
                    {'text': row[f'text_{language}'],
                     'language': language,
                     'origin_dataset': None, # TODO
                    })
        elif source_target_config['type'] == 'speech':
            if row.get('audio_language') == language:
                if speaker_id_filter and row['speaker_id'] != speaker_id_filter:
                    continue
                matches.append(
                    {'audio': row['audio'],
                     'language': row['audio_language'],
                     'speaker_id': row['speaker_id'],
                     'is_studio': row['is_studio'],
                    })
            if f'audio_{language}' in row:
                for audio_example, speaker_id in zip(
                    row[f'audio_{language}'],
                    row[f'audio_{language}_speaker_id']):
                    if speaker_id_filter and speaker_id != speaker_id_filter:
                        continue
                    matches.append({
                        'audio': audio_example,
                        'language': language,
                        'speaker_id': speaker_id,
                        'is_studio': None,  # TODO
                    })
        else:
            raise ValueError(
                'Unknown source/target type. Should be one of '
                f'"speech" or "text", got: {source_target_config}.'
            )
    return matches

def _matching_pairs(row, config):
    """Find all source/target pairs that match the configuration."""
    source_items = _matching_items(row, config['source'])
    target_items = _matching_items(row, config['target'])
    
    for source in source_items:
        for target in target_items:
            example = {
                'source': source.get('text') or source.get('audio'),
                'target': target.get('text') or target.get('audio'),
            }
            
            for k, v in source.items():
                if k not in ['text', 'audio']:
                    example['source_' + k] = v
                    
            for k, v in target.items():
                if k not in ['text', 'audio']:
                    example['target_' + k] = v

            yield example

def _create_generator(config):
    '''Make a generator that yields examples according to dataset spec.'''    
    huggingface_datasets = _load_huggingface_datasets(config)
    for ds in huggingface_datasets:
        for row in ds:
            for match in _matching_pairs(row, config):
                yield match

def _compose(functions):
    def inner(arg):
        for f in functions:
            arg = f(arg)
        return arg
    return inner
                 
def _build_source_or_target_preprocess_function(config, source_or_target):
    '''Compose the specified preprocessing ops into one function object.'''
    preprocess_spec = config[source_or_target].get('preprocessing')
    
    # If nothing is specified, just return the identify function.
    if not preprocess_spec:
        return lambda x: x

    functions = []
    for f in preprocess_spec:
        # The YAML for each preprocessing operation looks like either 
        # "function_name" or {"function_name": kwargs} 
        if isinstance(f, str):
            function_name = f
            kwargs = {}
        else:
            function_name = list(f.keys())[0]
            kwargs = f[function_name]
                
        # Find the corresponding function definition    
        if config[source_or_target]['type'] == 'text':
            function = getattr(text_preprocessing, function_name)
        else:
            raise NotImplementedError() # TODO audio
                    
        functions.append(
            functools.partial(function, src_or_tgt=source_or_target, **kwargs))
                
    preprocess_fn = _compose(functions)        
    return preprocess_fn
    
def _keep_only_source_and_target(row):
    result = {
        'source': row['source'],
        'target': row['target'],
    }
    return result

def _build_preprocessing_functions(config):
    '''Create functions to process source and target examples.'''
    source_preprocess_fn = _build_source_or_target_preprocess_function(
        config, 'source')    
    target_preprocess_fn = _build_source_or_target_preprocess_function(
        config, 'target')    
    combined_fn = _compose([
        source_preprocess_fn,
        target_preprocess_fn,
        _keep_only_source_and_target,
    ])
    return combined_fn
    
def create(config):
    """
    Create a dataset from the given configuration.

    Args:
      huggingface_load : Dict containing keyword arguments to HuggingFace
          datasets.load_dataset(), or a list of dicts to load multiple
          datasets.
      source: Dict containing source specification, as below.
      target: Dict containing target specification, as below.
      shuffle: Whether to shuffle the data after loading (default False).

    Source and target configuration:
      language: Either an ISO 639-2 language code (e.g. 'eng', 'lug'),
          or a list of codes.
      type: 'text' or 'speech'.
      recording_type: In the case of audio, 'studio', 'natural' or
          'any' (default).
      preprocessing: list of any functions that should be applied at
          load time (done once, same output every epoch).
      preprocessing_on_the_fly: list of any functions that should be applied
          subsequently, on the fly (e.g. augmentation, for different output
          every epoch).

    Returns:
      dataset: A datasets.Dataset object with attributes `source` and `target`.
    """
    # TODO: checks on configuration to make sure it's valid.
    # TODO: make sample rate configurable.
   
    # Multiple source or target languages can be specified in the yaml config
    # e.g. with "language: [lug, ach]". An easy mistake is to write
    # "language: lug, ach" instead , which gets converted to a string and not
    # a list, so check for that and alert the user.
    for language in [config[s]['language'] for s in ['source', 'target']]:
        if ',' in language and isinstance(language, str):
            raise ValueError(
                'A list of languages has been specified in config as a string: '
                f'{language}. Change to [{language}] to make it a list.')
        
    text_features = datasets.Features({
        'text': Value('string'),
        'language': Value('string'),
        'origin_dataset': Value('string'),
    })
    
    audio_features = datasets.Features({
        'audio': Audio(sampling_rate=16_000),
        'language': Value('string'),
        'speaker_id': Value('string'),
        'is_studio': Value('bool'),
    })
    
<<<<<<< HEAD
    features = {}
    for source_or_target in ['source', 'target']:
        if config[source_or_target]['type'] == 'text':
            for k, v in text_features.items():
                if k == 'text':
                    features[source_or_target] = v
                else:
                    features[f'{source_or_target}_{k}'] = v
        else:
            for k, v in audio_features.items():
                if k == 'audio':
                    features[source_or_target] = v
                else:
                    features[f'{source_or_target}_{k}'] = v
    
    generator_function = lambda: _create_generator(config)
    ds = datasets.Dataset.from_generator(
        generator_function, features=datasets.Features(features))
=======
    audio_feature = datasets.Audio(sampling_rate=16_000)
    
    features = datasets.Features({
        'source': (datasets.Value('string') if config['source']['type'] == 'text'
                   else audio_feature),
        'target': (datasets.Value('string') if config['target']['type'] == 'text'
                   else audio_feature),
>>>>>>> 810ed5ac

    # Apply preprocessing
    preprocessing_fn = _build_preprocessing_functions(config)
    ds.set_transform(preprocessing_fn)    
    return ds

    <|MERGE_RESOLUTION|>--- conflicted
+++ resolved
@@ -1,12 +1,7 @@
 import datasets
-<<<<<<< HEAD
-from datasets import Dataset, Audio, Value, Features
 import itertools
 import text_preprocessing
 import functools
-=======
-import itertools
->>>>>>> 810ed5ac
 
 def _ensure_list(x):
     return x if isinstance(x, list) else [x]
@@ -255,19 +250,19 @@
                 f'{language}. Change to [{language}] to make it a list.')
         
     text_features = datasets.Features({
-        'text': Value('string'),
-        'language': Value('string'),
-        'origin_dataset': Value('string'),
+        'text': datasets.Value('string'),
+        'language': datasets.Value('string'),
+        'origin_dataset': datasets.Value('string'),
+
     })
     
     audio_features = datasets.Features({
-        'audio': Audio(sampling_rate=16_000),
-        'language': Value('string'),
-        'speaker_id': Value('string'),
-        'is_studio': Value('bool'),
+        'audio': datasets.Audio(sampling_rate=16_000),
+        'language': datasets.Value('string'),
+        'speaker_id': datasets.Value('string'),
+        'is_studio': datasets.Value('bool'),
     })
     
-<<<<<<< HEAD
     features = {}
     for source_or_target in ['source', 'target']:
         if config[source_or_target]['type'] == 'text':
@@ -286,15 +281,6 @@
     generator_function = lambda: _create_generator(config)
     ds = datasets.Dataset.from_generator(
         generator_function, features=datasets.Features(features))
-=======
-    audio_feature = datasets.Audio(sampling_rate=16_000)
-    
-    features = datasets.Features({
-        'source': (datasets.Value('string') if config['source']['type'] == 'text'
-                   else audio_feature),
-        'target': (datasets.Value('string') if config['target']['type'] == 'text'
-                   else audio_feature),
->>>>>>> 810ed5ac
 
     # Apply preprocessing
     preprocessing_fn = _build_preprocessing_functions(config)
